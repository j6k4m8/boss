# Copyright 2016 The Johns Hopkins University Applied Physics Laboratory
#
# Licensed under the Apache License, Version 2.0 (the "License");
# you may not use this file except in compliance with the License.
# You may obtain a copy of the License at
#
#    http://www.apache.org/licenses/LICENSE-2.0
#
# Unless required by applicable law or agreed to in writing, software
# distributed under the License is distributed on an "AS IS" BASIS,
# WITHOUT WARRANTIES OR CONDITIONS OF ANY KIND, either express or implied.
# See the License for the specific language governing permissions and
# limitations under the License.

# Build paths inside the project like this: os.path.join(BASE_DIR, ...)
import os
import sys
from pathlib import Path


"""
Base Django settings for boss project.

This file is imported by all other configurations of the boss.  Only put
items in here that are applicable to any configuration including local only
instances and production instances.

Generated by 'django-admin startproject' using Django 1.8.7.

For more information on this file, see
https://docs.djangoproject.com/en/1.8/topics/settings/

For the full list of settings and their values, see
https://docs.djangoproject.com/en/1.8/ref/settings/

"""

BASE_DIR = os.path.dirname(os.path.dirname(os.path.abspath(__file__)))

# Quick-start development settings - unsuitable for production
# See https://docs.djangoproject.com/en/1.8/howto/deployment/checklist/

# SECURITY WARNING: keep the secret key used in production secret!
# This is overridden in production.py.
SECRET_KEY = 'cki+nch2)9b_xatlg1n-!(db07ctl#*qh8j-jr)0h!0+c0nbkr'

# SECURITY WARNING: don't run with debug turned on in production!
# This is overridden in production.py.
DEBUG = True

ALLOWED_HOSTS = []

# Application definition

INSTALLED_APPS = [
    'django.contrib.admin',
    'django.contrib.auth',
    'django.contrib.contenttypes',
    'django.contrib.sessions',
    'django.contrib.messages',
    'django.contrib.staticfiles',
    'rest_framework',
    'corsheaders',
    'bosscore',
    'bossmeta',
    'bossspatialdb',
    'sso',
    'mgmt', # for templating to work
    'bootstrapform', # style management console
    'bossingest',
    'bossobject',
    'rest_framework_swagger',
    'guardian'
]

MIDDLEWARE_CLASSES = (
    'django.contrib.sessions.middleware.SessionMiddleware',
    'django.middleware.common.CommonMiddleware',
    'django.middleware.csrf.CsrfViewMiddleware',
    'django.contrib.auth.middleware.AuthenticationMiddleware',
    'django.contrib.auth.middleware.SessionAuthenticationMiddleware',
    'django.contrib.messages.middleware.MessageMiddleware',
    'django.middleware.clickjacking.XFrameOptionsMiddleware',
    'django.middleware.security.SecurityMiddleware',
    'corsheaders.middleware.CorsMiddleware',
)

ROOT_URLCONF = 'boss.urls'

TEMPLATES = [
    {
        'BACKEND': 'django.template.backends.django.DjangoTemplates',
        'DIRS': [],
        'APP_DIRS': True,
        'OPTIONS': {
            'context_processors': [
                'django.template.context_processors.debug',
                'django.template.context_processors.request',
                'django.contrib.auth.context_processors.auth',
                'django.contrib.messages.context_processors.messages',
            ],
        },
    },
]

WSGI_APPLICATION = 'boss.wsgi.application'

# Database
# https://docs.djangoproject.com/en/1.8/ref/settings/#databases
# DBs are configured by the config files that import base.py.


# Internationalization
# https://docs.djangoproject.com/en/1.8/topics/i18n/

LANGUAGE_CODE = 'en-us'

TIME_ZONE = 'UTC'

USE_I18N = True

USE_L10N = True

USE_TZ = True

# Static files (CSS, JavaScript, Images)
# https://docs.djangoproject.com/en/1.8/howto/static-files/

STATIC_URL = '/static/'
STATIC_ROOT = '/var/www/static/'

ANONYMOUS_USER_NAME = None
AUTHENTICATION_BACKENDS = [
    'django.contrib.auth.backends.ModelBackend', # this is default
    'guardian.backends.ObjectPermissionBackend',
]


# Django rest framework versioning  and permission requirements
REST_FRAMEWORK = {
    'DEFAULT_VERSIONING_CLASS': 'rest_framework.versioning.NamespaceVersioning',
    'DEFAULT_PERMISSION_CLASSES': (
        'rest_framework.permissions.IsAuthenticated',
        #'rest_framework.permissions.DjangoModelPermissions'
    )

}
# Version that unit tests are being run against
BOSS_VERSION = 'v1'

# Maximum number of bytes in an uncompressed matrix supported by the Cutout Service
CUTOUT_MAX_SIZE = 520 * 1048576

<<<<<<< HEAD
# Maximum number of pixels that non-privileged users can ingest (200 x 200 x 200 cubes)
INGEST_MAX_SIZE = (200 * 512) * (200 * 512) * (200 * 16)
=======
# Maximum number of pixels that non-privileged users can downsample (200 x 200 x 200 cubes)
DOWNSAMPLE_MAX_SIZE = (200 * 512) * (200 * 512) * (200 * 16)
>>>>>>> 6593a6f7

# Allow all cross site origins
CORS_ORIGIN_ALLOW_ALL = True

# Test RUN_HIGH_MEM_TESTS FLag
RUN_HIGH_MEM_TESTS = os.environ.get('RUN_HIGH_MEM_TESTS')

# Select nose2 test runner so testing Layers will work
TEST_RUNNER="djnose2.TestRunner"<|MERGE_RESOLUTION|>--- conflicted
+++ resolved
@@ -151,13 +151,11 @@
 # Maximum number of bytes in an uncompressed matrix supported by the Cutout Service
 CUTOUT_MAX_SIZE = 520 * 1048576
 
-<<<<<<< HEAD
 # Maximum number of pixels that non-privileged users can ingest (200 x 200 x 200 cubes)
 INGEST_MAX_SIZE = (200 * 512) * (200 * 512) * (200 * 16)
-=======
+
 # Maximum number of pixels that non-privileged users can downsample (200 x 200 x 200 cubes)
 DOWNSAMPLE_MAX_SIZE = (200 * 512) * (200 * 512) * (200 * 16)
->>>>>>> 6593a6f7
 
 # Allow all cross site origins
 CORS_ORIGIN_ALLOW_ALL = True
