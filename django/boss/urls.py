--- conflicted
+++ resolved
@@ -15,7 +15,6 @@
 """
 from django.conf.urls import include, url
 from django.contrib import admin
-from django.conf.urls import patterns
 
 from . import views
 
@@ -25,11 +24,7 @@
     url(r'^admin/', include(admin.site.urls)),
     url(r'^v0.1/cutout/', include('bossspatialdb.urls')),
     url(r'^docs/', include('rest_framework_swagger.urls')),
-<<<<<<< HEAD
     url(r'^ping/', views.Ping.as_view()),
-    url(r'^', include('bosscore.urls')),
-=======
     url(r'^v0.1/info/', include('bosscore.info_urls')),
     url(r'^v0.1/meta/', include('bosscore.meta_urls')),
->>>>>>> b6369382
 ]