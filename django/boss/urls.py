"""boss URL Configuration

The `urlpatterns` list routes URLs to views. For more information please see:
    https://docs.djangoproject.com/en/1.8/topics/http/urls/
Examples:
Function views
    1. Add an import:  from my_app import views
    2. Add a URL to urlpatterns:  url(r'^$', views.home, name='home')
Class-based views
    1. Add an import:  from other_app.views import Home
    2. Add a URL to urlpatterns:  url(r'^$', Home.as_view(), name='home')
Including another URLconf
    1. Add an import:  from blog import urls as blog_urls
    2. Add a URL to urlpatterns:  url(r'^blog/', include(blog_urls))
"""
from django.conf.urls import include, url
from django.contrib import admin

from . import views

<<<<<<< HEAD
=======

>>>>>>> 326f8eb0
urlpatterns = [
    url(r'^admin/', include(admin.site.urls)),
    url(r'^v0.2/cutout/', include('bossspatialdb.urls', namespace='v0.2')),
    url(r'^docs/', include('rest_framework_swagger.urls')),
    url(r'^ping/', views.Ping.as_view()),
    url(r'^v0.2/info/', include('bosscore.info_urls', namespace='v0.2')),
    #url(r'^v0.2/meta/', include('bosscore.meta_urls', namespace='v0.2')),
]<|MERGE_RESOLUTION|>--- conflicted
+++ resolved
@@ -18,15 +18,12 @@
 
 from . import views
 
-<<<<<<< HEAD
-=======
 
->>>>>>> 326f8eb0
 urlpatterns = [
     url(r'^admin/', include(admin.site.urls)),
     url(r'^v0.2/cutout/', include('bossspatialdb.urls', namespace='v0.2')),
     url(r'^docs/', include('rest_framework_swagger.urls')),
     url(r'^ping/', views.Ping.as_view()),
     url(r'^v0.2/info/', include('bosscore.info_urls', namespace='v0.2')),
-    #url(r'^v0.2/meta/', include('bosscore.meta_urls', namespace='v0.2')),
+    url(r'^v0.2/meta/', include('bosscore.meta_urls', namespace='v0.2')),
 ]