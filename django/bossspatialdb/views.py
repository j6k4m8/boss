# Copyright 2016 The Johns Hopkins University Applied Physics Laboratory
#
# Licensed under the Apache License, Version 2.0 (the "License");
# you may not use this file except in compliance with the License.
# You may obtain a copy of the License at
#
#    http://www.apache.org/licenses/LICENSE-2.0
#
# Unless required by applicable law or agreed to in writing, software
# distributed under the License is distributed on an "AS IS" BASIS,
# WITHOUT WARRANTIES OR CONDITIONS OF ANY KIND, either express or implied.
# See the License for the specific language governing permissions and
# limitations under the License.
import numpy as np

from rest_framework.views import APIView
from rest_framework.response import Response
from rest_framework import authentication, permissions
from rest_framework.renderers import JSONRenderer, BrowsableAPIRenderer

from .parsers import BloscParser, BloscPythonParser, NpygzParser, is_too_large
from .renderers import BloscRenderer, BloscPythonRenderer, NpygzRenderer, JpegRenderer

from django.http import HttpResponse
from django.conf import settings

from bosscore.request import BossRequest
from bosscore.error import BossError, BossHTTPError, BossParserError, ErrorCodes
from bosscore.models import Channel

from spdb.spatialdb.spatialdb import SpatialDB, CUBOIDSIZE
from spdb import project
import bossutils
from bossutils.aws import get_region


class Cutout(APIView):
    """
    View to handle spatial cutouts by providing all datamodel fields

    * Requires authentication.
    """
    # Set Parser and Renderer
    parser_classes = (BloscParser, BloscPythonParser, NpygzParser, BrowsableAPIRenderer)
    renderer_classes = (BloscRenderer, BloscPythonRenderer, NpygzRenderer, JpegRenderer,
                        JSONRenderer, BrowsableAPIRenderer)

    def __init__(self):
        super().__init__()
        self.data_type = None
        self.bit_depth = None

    def get(self, request, collection, experiment, channel, resolution, x_range, y_range, z_range, t_range=None):
        """
        View to handle GET requests for a cuboid of data while providing all params

        :param request: DRF Request object
        :type request: rest_framework.request.Request
        :param collection: Unique Collection identifier, indicating which collection you want to access
        :param experiment: Experiment identifier, indicating which experiment you want to access
        :param channel: Channel identifier, indicating which channel you want to access
        :param resolution: Integer indicating the level in the resolution hierarchy (0 = native)
        :param x_range: Python style range indicating the X coordinates of where to post the cuboid (eg. 100:200)
        :param y_range: Python style range indicating the Y coordinates of where to post the cuboid (eg. 100:200)
        :param z_range: Python style range indicating the Z coordinates of where to post the cuboid (eg. 100:200)
        :return:
        """
        # Check if parsing completed without error. If an error did occur, return to user.
        if "filter" in request.query_params:
            ids = request.query_params["filter"]
        else:
            ids = None

        if "iso" in request.query_params:
            if request.query_params["iso"].lower() == "true":
                iso = True
            else:
                iso = False
        else:
            iso = False

        if "no-cache" in request.query_params:
            if request.query_params["no-cache"].lower() == "true":
                no_cache = True
            else:
                no_cache = False
        else:
            no_cache = False

        if isinstance(request.data, BossParserError):
            return request.data.to_http()

        # Process request and validate
        try:
            request_args = {
                "service": "cutout",
                "collection_name": collection,
                "experiment_name": experiment,
                "channel_name": channel,
                "resolution": resolution,
                "x_args": x_range,
                "y_args": y_range,
                "z_args": z_range,
                "time_args": t_range,
                "ids": ids
            }
            req = BossRequest(request, request_args)
        except BossError as err:
            return err.to_http()

        # Convert to Resource
        resource = project.BossResourceDjango(req)

        # Get bit depth
        try:
            self.bit_depth = resource.get_bit_depth()
        except ValueError:
            return BossHTTPError("Unsupported data type: {}".format(resource.get_data_type()), ErrorCodes.TYPE_ERROR)

        # Make sure cutout request is under 500MB UNCOMPRESSED
        if is_too_large(req, self.bit_depth):
            return BossHTTPError("Cutout request is over 500MB when uncompressed. Reduce cutout dimensions.",
                                 ErrorCodes.REQUEST_TOO_LARGE)

        # Get interface to SPDB cache
        cache = SpatialDB(settings.KVIO_SETTINGS,
                          settings.STATEIO_CONFIG,
                          settings.OBJECTIO_CONFIG)

        # Get the params to pull data out of the cache
        corner = (req.get_x_start(), req.get_y_start(), req.get_z_start())
        extent = (req.get_x_span(), req.get_y_span(), req.get_z_span())

        # Get a Cube instance with all time samples
        data = cache.cutout(resource, corner, extent, req.get_resolution(), [req.get_time().start, req.get_time().stop],
                            filter_ids=req.get_filter_ids(), iso=iso, no_cache=no_cache)
        to_renderer = {"time_request": req.time_request,
                       "data": data}

        # Send data to renderer
        return Response(to_renderer)

    def post(self, request, collection, experiment, channel, resolution, x_range, y_range, z_range, t_range=None):
        """
        View to handle POST requests for a cuboid of data while providing all datamodel params

        Due to parser implementation, request.data should be a numpy array already.

        :param request: DRF Request object
        :type request: rest_framework.request.Request
        :param collection: Unique Collection identifier, indicating which collection you want to access
        :param experiment: Experiment identifier, indicating which experiment you want to access
        :param channel: Channel identifier, indicating which dataset or annotation project you want to access
        :param resolution: Integer indicating the level in the resolution hierarchy (0 = native)
        :param x_range: Python style range indicating the X coordinates of where to post the cuboid (eg. 100:200)
        :param y_range: Python style range indicating the Y coordinates of where to post the cuboid (eg. 100:200)
        :param z_range: Python style range indicating the Z coordinates of where to post the cuboid (eg. 100:200)
        :return:
        """
        # Check if parsing completed without error. If an error did occur, return to user.
        if isinstance(request.data, BossParserError):
            return request.data.to_http()

        # Check for optional iso flag
        if "iso" in request.query_params:
            if request.query_params["iso"].lower() == "true":
                iso = True
            else:
                iso = False
        else:
            iso = False

        # Get BossRequest and BossResource from parser
        req = request.data[0]
        resource = request.data[1]

        # Get bit depth
        try:
            expected_data_type = resource.get_numpy_data_type()
        except ValueError:
            return BossHTTPError("Unsupported data type: {}".format(resource.get_data_type()), ErrorCodes.TYPE_ERROR)

        # Make sure datatype is valid
        if expected_data_type != request.data[2].dtype:
            return BossHTTPError("Datatype does not match channel", ErrorCodes.DATATYPE_DOES_NOT_MATCH)

        # Make sure the dimensions of the data match the dimensions of the post URL
        if len(request.data[2].shape) == 4:
            expected_shape = (len(req.get_time()), req.get_z_span(), req.get_y_span(), req.get_x_span())
        else:
            expected_shape = (req.get_z_span(), req.get_y_span(), req.get_x_span())

        if expected_shape != request.data[2].shape:
            return BossHTTPError("Data dimensions in URL do not match POSTed data.",
                                 ErrorCodes.DATA_DIMENSION_MISMATCH)

        # Get interface to SPDB cache
        cache = SpatialDB(settings.KVIO_SETTINGS,
                          settings.STATEIO_CONFIG,
                          settings.OBJECTIO_CONFIG)

        # Write block to cache
        corner = (req.get_x_start(), req.get_y_start(), req.get_z_start())

        try:
            if len(request.data[2].shape) == 4:
                cache.write_cuboid(resource, corner, req.get_resolution(), request.data[2], req.get_time()[0], iso=iso)
            else:
                cache.write_cuboid(resource, corner, req.get_resolution(),
                                   np.expand_dims(request.data[2], axis=0), req.get_time()[0], iso=iso)
        except Exception as e:
            # TODO: Eventually remove as this level of detail should not be sent to the user
            return BossHTTPError('Error during write_cuboid: {}'.format(e), ErrorCodes.BOSS_SYSTEM_ERROR)

        # If the channel status is DOWNSAMPLED change status to NOT_DOWNSAMPLED since you just wrote data
        channel = resource.get_channel()
        if channel.downsample_status.upper() == "DOWNSAMPLED":
            # Get Channel object and update status
            lookup_key = resource.get_lookup_key()
            _, exp_id, _ = lookup_key.split("&")
            channel_obj = Channel.objects.get(name=channel.name, experiment=int(exp_id))
            channel_obj.downsample_status = "NOT_DOWNSAMPLED"
            channel_obj.downsample_arn = ""
            channel_obj.save()

        # Send data to renderer
        return HttpResponse(status=201)


class Downsample(APIView):
    """
    View to handle downsample service requests

    * Requires authentication.
    """
    # Set Parser and Renderer
    parser_classes = (JSONRenderer, BrowsableAPIRenderer)
    renderer_classes = (JSONRenderer, BrowsableAPIRenderer)

    def get(self, request, collection, experiment, channel):
        """View to provide a channel's downsample status and properties

        Args:
            request: DRF Request object
            collection (str): Unique Collection identifier, indicating which collection you want to access
            experiment (str): Experiment identifier, indicating which experiment you want to access
            channel (str): Channel identifier, indicating which channel you want to access

        Returns:

        """
        if "iso" in request.query_params:
            if request.query_params["iso"].lower() == "true":
                iso = True
            else:
                iso = False
        else:
            iso = False

        # Process request and validate
        try:
            request_args = {
                "service": "downsample",
                "collection_name": collection,
                "experiment_name": experiment,
                "channel_name": channel
            }
            req = BossRequest(request, request_args)
        except BossError as err:
            return err.to_http()

        # Convert to Resource
        resource = project.BossResourceDjango(req)

        # Get Status
        channel = resource.get_channel()
        experiment = resource.get_experiment()
        to_renderer = {"status": channel.downsample_status}

        # Check Step Function if status is in-progress and update
        if channel.downsample_status == "IN_PROGRESS":
            lookup_key = resource.get_lookup_key()
            _, exp_id, _ = lookup_key.split("&")
            # Get channel object
            channel_obj = Channel.objects.get(name=channel.name, experiment=int(exp_id))
            # Update the status from the step function
            session = bossutils.aws.get_session()
            status = bossutils.aws.sfn_status(session, channel_obj.downsample_arn)
            if status == "SUCCEEDED":
                # Change to DOWNSAMPLED
                channel_obj.downsample_status = "DOWNSAMPLED"
                channel_obj.save()
                to_renderer["status"] = "DOWNSAMPLED"

            elif status == "FAILED" or status == "TIMED_OUT":
                # Change status to FAILED
                channel_obj = Channel.objects.get(name=channel.name, experiment=int(exp_id))
                channel_obj.downsample_status = "FAILED"
                channel_obj.save()
                to_renderer["status"] = "FAILED"

        # Get hierarchy levels
        to_renderer["num_hierarchy_levels"] = experiment.num_hierarchy_levels

        # Gen Voxel dims
        voxel_size = {}
        voxel_dims = resource.get_downsampled_voxel_dims(iso=iso)
        for res, dims in enumerate(voxel_dims):
            voxel_size["{}".format(res)] = dims

        to_renderer["voxel_size"] = voxel_size

        # Gen Extent dims
        extent = {}
        extent_dims = resource.get_downsampled_extent_dims(iso=iso)
        for res, dims in enumerate(extent_dims):
            extent["{}".format(res)] = dims
        to_renderer["extent"] = extent

        # Get Cuboid dims
        cuboid_size = {}
        for res in range(0, experiment.num_hierarchy_levels):
            cuboid_size["{}".format(res)] = CUBOIDSIZE[res]
        to_renderer["cuboid_size"] = cuboid_size

        # Send data to renderer
        return Response(to_renderer)

    def post(self, request, collection, experiment, channel):
        """View to kick off a channel's downsample process

        Args:
            request: DRF Request object
            collection (str): Unique Collection identifier, indicating which collection you want to access
            experiment (str): Experiment identifier, indicating which experiment you want to access
            channel (str): Channel identifier, indicating which channel you want to access

        Returns:

        """
        # Process request and validate
        try:
            request_args = {
                "service": "downsample",
                "collection_name": collection,
                "experiment_name": experiment,
                "channel_name": channel
            }
            req = BossRequest(request, request_args)
        except BossError as err:
            return err.to_http()

        # Convert to Resource
        resource = project.BossResourceDjango(req)

        channel = resource.get_channel()
        if channel.downsample_status.upper() == "IN_PROGRESS":
            return BossHTTPError("Channel is currently being downsampled. Invalid Request.", ErrorCodes.INVALID_STATE)
        elif channel.downsample_status.upper() == "DOWNSAMPLED":
            return BossHTTPError("Channel is already downsampled. Invalid Request.", ErrorCodes.INVALID_STATE)

        # Call Step Function
        boss_config = bossutils.configuration.BossConfig()
        experiment = resource.get_experiment()
        coord_frame = resource.get_coord_frame()
        lookup_key = resource.get_lookup_key()
        col_id, exp_id, ch_id = lookup_key.split("&")
        args = {
            'collection_id': int(col_id),
            'experiment_id': int(exp_id),
            'channel_id': int(ch_id),
            'annotation_channel': not channel.is_image(),
            'data_type': resource.get_data_type(),

            's3_bucket': boss_config["aws"]["cuboid_bucket"],
            's3_index': boss_config["aws"]["s3-index-table"],

            'x_start': int(coord_frame.x_start),
            'y_start': int(coord_frame.y_start),
            'z_start': int(coord_frame.z_start),

            'x_stop': int(coord_frame.x_stop),
            'y_stop': int(coord_frame.y_stop),
            'z_stop': int(coord_frame.z_stop),

            'resolution': int(channel.base_resolution),
            'resolution_max': int(experiment.num_hierarchy_levels),
            'res_lt_max': int(channel.base_resolution) + 1 < int(experiment.num_hierarchy_levels),

            'type': experiment.hierarchy_method,
            'iso_resolution': int(resource.get_isotropic_level()),

            # This step function executes: boss-tools/activities/resolution_hierarchy.py
<<<<<<< HEAD
            'downsample_volume_sfn': boss_config['sfn']['downsample_volume_sfn'],

            'aws_region': get_region()
=======
            'downsample_volume_lambda': boss_config['lambda']['downsample_volume'],

            'aws_region': get_region(),

>>>>>>> 412d1460
        }

        session = bossutils.aws.get_session()
        downsample_sfn = boss_config['sfn']['downsample_sfn']
        arn = bossutils.aws.sfn_execute(session, downsample_sfn, dict(args))

        # Change Status and Save ARN
        channel_obj = Channel.objects.get(name=channel.name, experiment=int(exp_id))
        channel_obj.downsample_status = "IN_PROGRESS"
        channel_obj.downsample_arn = arn
        channel_obj.save()

        return HttpResponse(status=201)

    def delete(self, request, collection, experiment, channel):
        """View to cancel an in-progress downsample operation

        Args:
            request: DRF Request object
            collection (str): Unique Collection identifier, indicating which collection you want to access
            experiment (str): Experiment identifier, indicating which experiment you want to access
            channel (str): Channel identifier, indicating which channel you want to access

        Returns:

        """
        # Process request and validate
        try:
            request_args = {
                "service": "downsample",
                "collection_name": collection,
                "experiment_name": experiment,
                "channel_name": channel
            }
            req = BossRequest(request, request_args)
        except BossError as err:
            return err.to_http()

        # Convert to Resource
        resource = project.BossResourceDjango(req)

        channel = resource.get_channel()
        if channel.downsample_status.upper() != "IN_PROGRESS":
            return BossHTTPError("You can only cancel and in-progress downsample operation.", ErrorCodes.INVALID_STATE)

        # Get Channel object
        lookup_key = resource.get_lookup_key()
        _, exp_id, _ = lookup_key.split("&")
        channel_obj = Channel.objects.get(name=channel.name, experiment=int(exp_id))

        # Call cancel on the Step Function
        session = bossutils.aws.get_session()
        bossutils.aws.sfn_cancel(session, channel_obj.downsample_arn, error="User Cancel",
                                 cause="User has requested the downsample operation to stop.")

        # Clear ARN
        channel_obj.downsample_arn = ""

        # Change Status
        channel_obj.downsample_status = "NOT_DOWNSAMPLED"
        channel_obj.save()

        return HttpResponse(status=204)<|MERGE_RESOLUTION|>--- conflicted
+++ resolved
@@ -391,16 +391,10 @@
             'iso_resolution': int(resource.get_isotropic_level()),
 
             # This step function executes: boss-tools/activities/resolution_hierarchy.py
-<<<<<<< HEAD
-            'downsample_volume_sfn': boss_config['sfn']['downsample_volume_sfn'],
-
-            'aws_region': get_region()
-=======
             'downsample_volume_lambda': boss_config['lambda']['downsample_volume'],
 
             'aws_region': get_region(),
 
->>>>>>> 412d1460
         }
 
         session = bossutils.aws.get_session()
