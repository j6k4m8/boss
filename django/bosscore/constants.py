# Copyright 2016 The Johns Hopkins University Applied Physics Laboratory
#
# Licensed under the Apache License, Version 2.0 (the "License");
# you may not use this file except in compliance with the License.
# You may obtain a copy of the License at
#
#    http://www.apache.org/licenses/LICENSE-2.0
#
# Unless required by applicable law or agreed to in writing, software
# distributed under the License is distributed on an "AS IS" BASIS,
# WITHOUT WARRANTIES OR CONDITIONS OF ANY KIND, either express or implied.
# See the License for the specific language governing permissions and
# limitations under the License.



# Admin user
ADMIN_USER = 'bossadmin'

# Admin group
ADMIN_GRP = 'admin'

# Public group
<<<<<<< HEAD
PUBLIC_GRP = 'public'
=======
PUBLIC_GRP = 'bosspublic'

# Large ingest group
INGEST_GRP = 'bossingest'
>>>>>>> 96f4eebd
<|MERGE_RESOLUTION|>--- conflicted
+++ resolved
@@ -21,11 +21,7 @@
 ADMIN_GRP = 'admin'
 
 # Public group
-<<<<<<< HEAD
 PUBLIC_GRP = 'public'
-=======
-PUBLIC_GRP = 'bosspublic'
 
 # Large ingest group
-INGEST_GRP = 'bossingest'
->>>>>>> 96f4eebd
+INGEST_GRP = 'bossingest'