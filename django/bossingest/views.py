--- conflicted
+++ resolved
@@ -227,7 +227,6 @@
         Raises:
             (BossError): if user doesn't have permission for a large ingest.
         """
-<<<<<<< HEAD
 
         # ToDo: handle volumetric ingests.  Likely that first version of ingest
         # schema doesn't have ingest type so check for tile-size to confirm 
@@ -288,65 +287,7 @@
                 'Unit': 'Count'
             }]
         )
-=======
-        ingest_config_data = request.data
-        # TODO SH Removed metrics code for ingest as it does take into account Volumetric Solution.
-        #      Volumetric doesn't have a tile_size which caused the code below to fail.
-        #
-        # # Add metrics to CloudWatch
-        # extent = ingest_config_data['ingest_job']['extent']
-        # tile_size = ingest_config_data['ingest_job']['tile_size']
-        # database = ingest_config_data['database']
-        #
-        # # Check that only permitted users are creating extra large ingests
-        # try:
-        #     group = Group.objects.get(name=INGEST_GRP)
-        #     in_large_ingest_group = group.user_set.filter(id=request.user.id).exists()
-        # except Group.DoesNotExist:
-        #     # Just in case the group has not been created yet
-        #     in_large_ingest_group = False
-        # if (not in_large_ingest_group) and \
-        #    ((extent['x'][1] - extent['x'][0]) * \
-        #     (extent['y'][1] - extent['y'][0]) * \
-        #     (extent['z'][1] - extent['z'][0]) * \
-        #     (extent['t'][1] - extent['t'][0]) > settings.INGEST_MAX_SIZE):
-        #     return BossHTTPError("Large ingests require special permission to create. Contact system administrator.", ErrorCodes.INVALID_STATE)
-        #
-        # # Calculate the cost of the ingest
-        # cost = ( ((extent['x'][1] - extent['x'][0]) / tile_size['x'])
-        #        * ((extent['y'][1] - extent['y'][0]) / tile_size['y'])
-        #        * ((extent['z'][1] - extent['z'][0]) / tile_size['z'])
-        #        * ((extent['t'][1] - extent['t'][0]) / tile_size['t'])
-        #        * 1.0625 # 1 lambda per tile + 1 lambda per 16 tiles (per cube)
-        #        * 1 # the cost per lambda
-        #        ) # Calculating the cost of the lambda invocations
-        #
-        # boss_config = bossutils.configuration.BossConfig()
-        # dimensions = [
-        #     {'Name': 'User', 'Value': request.user.username},
-        #     {'Name': 'Resource', 'Value': '{}/{}/{}'.format(database['collection'],
-        #                                                     database['experiment'],
-        #                                                     database['channel'])},
-        #     {'Name': 'Stack', 'Value': boss_config['system']['fqdn']},
-        # ]
-        #
-        # session = bossutils.aws.get_session()
-        # client = session.client('cloudwatch')
-        # client.put_metric_data(
-        #     Namespace = "BOSS/Ingest",
-        #     MetricData = [{
-        #         'MetricName': 'InvokeCount',
-        #         'Dimensions': dimensions,
-        #         'Value': 1.0,
-        #         'Unit': 'Count'
-        #     }, {
-        #         'MetricName': 'ComputeCost',
-        #         'Dimensions': dimensions,
-        #         'Value': cost,
-        #         'Unit': 'Count'
-        #     }]
-        # )
->>>>>>> b3ae7690
+
 
     def post(self, request):
         """
